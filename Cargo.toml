--- conflicted
+++ resolved
@@ -10,12 +10,11 @@
 rust-version = "1.85.0"
 
 [workspace.dependencies]
-<<<<<<< HEAD
-ahash = "0.8.11"
-anyhow = "1.0"
-fvm_ipld_encoding = "0.4.0"
-keccak-hash = "0.11.0"
-thiserror = "2.0.6"
+ahash = "0.8"
+anyhow = "1"
+fvm_ipld_encoding = "0.5"
+keccak-hash = "0.11"
+thiserror = "2"
 serde = { version = "1", features = ["derive"] }
 tokio = { version = "1", features = ["rt-multi-thread", "macros"]}
 serde_json = { version = "1", features = ["raw_value"] }
@@ -34,11 +33,4 @@
 fvm_ipld_bitfield = "0.7.1"
 strum_macros = "0.26"
 base64 = "0.22"
-sha3 = "0.10.8"
-=======
-ahash = "0.8"
-anyhow = "1"
-fvm_ipld_encoding = "0.5"
-keccak-hash = "0.11"
-thiserror = "2"
->>>>>>> ed7fad4e
+sha3 = "0.10.8"