[package]
name = "filecoin-f3-gpbft"
version = "0.1.0"

authors.workspace = true
repository.workspace = true
license.workspace = true
edition.workspace = true
rust-version.workspace = true

[dependencies]
filecoin-f3-merkle = { path = "../merkle" }
ahash = { workspace = true }
<<<<<<< HEAD
base32 = { workspace = true }
cid = { workspace = true }
fvm_ipld_bitfield = { workspace = true }
fvm_ipld_encoding = { workspace = true }
keccak-hash = { workspace = true }
num-bigint = { workspace = true }
num-traits = { workspace = true }
serde_cbor = { workspace = true }
serde = { workspace = true }
strum_macros = { workspace = true }
=======
base32 = "0.5"
cid = { version = "0.11", features = ["std"] }
fvm_ipld_bitfield = "0.7"
fvm_ipld_encoding = { workspace = true }
keccak-hash = { workspace = true }
multihash-codetable = { version = "0.1" }
num-bigint = { version = "0.4", features = ["serde"] }
num-traits = "0.2"
serde = "1"
strum_macros = "0.27"
>>>>>>> ed7fad4e
thiserror = { workspace = true }
anyhow = { workspace = true }

[dev-dependencies]
filecoin-f3-gpbft = { features = ["test-utils"], path = "../gpbft" }
hex = { workspace = true }
serde_json = { workspace = true }
base64 = { workspace = true }

[target.'cfg(target_family="wasm")'.dependencies]
getrandom = { version = "0.3", features = ["wasm_js"] }

[features]
test-utils = []<|MERGE_RESOLUTION|>--- conflicted
+++ resolved
@@ -11,29 +11,17 @@
 [dependencies]
 filecoin-f3-merkle = { path = "../merkle" }
 ahash = { workspace = true }
-<<<<<<< HEAD
 base32 = { workspace = true }
 cid = { workspace = true }
 fvm_ipld_bitfield = { workspace = true }
 fvm_ipld_encoding = { workspace = true }
 keccak-hash = { workspace = true }
 num-bigint = { workspace = true }
+multihash-codetable = { version = "0.1" }
 num-traits = { workspace = true }
 serde_cbor = { workspace = true }
 serde = { workspace = true }
 strum_macros = { workspace = true }
-=======
-base32 = "0.5"
-cid = { version = "0.11", features = ["std"] }
-fvm_ipld_bitfield = "0.7"
-fvm_ipld_encoding = { workspace = true }
-keccak-hash = { workspace = true }
-multihash-codetable = { version = "0.1" }
-num-bigint = { version = "0.4", features = ["serde"] }
-num-traits = "0.2"
-serde = "1"
-strum_macros = "0.27"
->>>>>>> ed7fad4e
 thiserror = { workspace = true }
 anyhow = { workspace = true }
 
