// Copyright 2019-2024 ChainSafe Systems
// SPDX-License-Identifier: Apache-2.0, MIT

mod error;

pub use crate::error::CertsError;
use crate::error::CertsError::UnsortedDiff;
/// The `certs` package provides functionality for handling finality certificates in the GPBFT consensus protocol.
///
/// This package includes:
/// - Structures and types for representing finality certificates and power table changes
/// - Functions for creating and applying power table diffs
/// - Methods for verifying finality certificates
///
/// Key components:
/// - `FinalityCertificate`: Represents a single finalized GPBFT instance
/// - `PowerTableDelta`: Represents a change in power for a single participant
/// - `PowerTableDiff`: A collection of power table deltas
///
/// The package allows for:
/// - Creating new finality certificates from justifications
/// - Applying power table diffs to update the network's power distribution
/// - Verifying the signatures of finality certificates
///
/// Note: The signature verification only checks that the certificate's value has been signed by a majority
/// of the power. It does not validate the power delta or other parts of the certificate.
use ahash::HashMap;
use filecoin_f3_gpbft::api::Verifier;
pub use filecoin_f3_gpbft::chain::Tipset;
use filecoin_f3_gpbft::{
<<<<<<< HEAD
    cid_from_bytes, is_strong_quorum, ActorId, BitField, ECChain, Justification, NetworkName,
    Payload, Phase, PowerEntries, PowerEntry, PubKey, Sign, StoragePower, SupplementalData, Zero,
=======
    ActorId, BitField, ECChain, Justification, NetworkName, Phase, PowerEntries, PowerEntry,
    PubKey, Sign, StoragePower, SupplementalData, Zero, cid_from_bytes, to_vec_cbor,
>>>>>>> ed7fad4e
};
use std::ops::Neg;

pub type Result<T> = std::result::Result<T, error::CertsError>;

/// `PowerTableDelta` represents a single power table change between GPBFT instances. If the resulting
/// power is 0 after applying the delta, the participant is removed from the power table.
#[derive(Debug, Clone)]
pub struct PowerTableDelta {
    /// Participant with changed power
    pub participant_id: ActorId,
    /// Change in power from base (signed)
    pub power_delta: StoragePower,
    /// New signing key if relevant (else empty)
    pub signing_key: PubKey,
}

impl PowerTableDelta {
    /// Checks if the power delta is zero (no change)
    ///
    /// Returns true if both the `power_delta` is zero and the `signing_key` is empty,
    /// indicating no change for this participant.
    pub fn is_zero(&self) -> bool {
        self.power_delta.is_zero() && self.signing_key.is_empty()
    }
}

/// Represents a set of changes to the power table
///
/// `PowerTableDiff` is a collection of individual power table deltas, each representing
/// a change in power or signing key for a specific participant in the network.
/// It is used to track and apply changes to the power table between GPBFT instances.
pub type PowerTableDiff = Vec<PowerTableDelta>;

/// Represents a single finalized GPBFT instance
#[derive(Default, Debug, Clone)]
pub struct FinalityCertificate {
    /// The GPBFT instance to which this finality certificate corresponds
    pub gpbft_instance: u64,
    /// The ECChain finalized during this instance, starting with the last tipset finalized in
    /// the previous instance
    pub ec_chain: ECChain,
    /// Additional data signed by the participants in this instance. Currently used to certify
    /// the power table used in the next instance
    pub supplemental_data: SupplementalData,
    /// Indexes in the base power table of the `certifiers` (`bitset`)
    pub signers: BitField,
    /// Aggregated signature of the `certifiers`
    pub signature: Vec<u8>,
    /// Changes between the power table used to validate this finality certificate and the power
    /// used to validate the next finality certificate. Sorted by `ParticipantID`, ascending
    pub power_table_delta: PowerTableDiff,
}

impl FinalityCertificate {
    /// Creates a new `FinalityCertificate` from a `PowerTableDiff` and a Justification
    ///
    /// # Arguments
    /// * `power_delta` - The changes in the power table
    /// * `justification` - The justification for the decision
    ///
    /// # Returns
    /// A Result containing the new `FinalityCertificate` if successful
    pub fn new(power_delta: PowerTableDiff, justification: &Justification) -> Result<Self> {
        if justification.vote.phase != Phase::Decide {
            return Err(CertsError::InvalidJustificationVotePhase {
                expected: Phase::Decide,
                actual: justification.vote.phase,
            });
        }

        if justification.vote.round != 0 {
            return Err(CertsError::InvalidRound {
                expected: 0,
                actual: justification.vote.round,
            });
        }

        if justification.vote.value.is_empty() {
            return Err(CertsError::BottomDecision(justification.vote.instance));
        }

        Ok(FinalityCertificate {
            gpbft_instance: justification.vote.instance,
            supplemental_data: justification.vote.supplemental_data.clone(),
            ec_chain: justification.vote.value.clone(),
            signers: justification.signers.clone(),
            signature: justification.signature.clone(),
            power_table_delta: power_delta,
        })
    }
}

/// Apply a set of power table diffs to the passed power table.
///
/// - The delta must be sorted by participant ID, ascending.
/// - The returned power table is sorted by power, descending.
pub fn apply_power_table_diffs(
    prev_power_table: &PowerEntries,
    diffs: &[&PowerTableDiff],
) -> Result<PowerEntries> {
    let mut power_table_map: HashMap<ActorId, PowerEntry> = prev_power_table
        .iter()
        .map(|pe| (pe.id, pe.clone()))
        .collect();

    for (j, diff) in diffs.iter().enumerate() {
        let mut last_actor_id = 0;
        for (i, d) in diff.iter().enumerate() {
            // We assert this to make sure the finality certificate has a consistent power-table
            // diff.
            if i > 0 && d.participant_id <= last_actor_id {
                return Err(UnsortedDiff(j));
            }

            // Empty power diffs aren't allowed.
            if d.is_zero() {
                return Err(CertsError::EmptyDelta(j, d.participant_id));
            }

            last_actor_id = d.participant_id;

            if !power_table_map.contains_key(&d.participant_id) {
                // New power entries must specify positive power.
                if d.power_delta <= StoragePower::from(0) {
                    return Err(CertsError::NonPositivePowerDeltaForNewEntry(
                        j,
                        d.participant_id,
                    ));
                }
            }

            let pe = power_table_map
                .entry(d.participant_id)
                .or_insert_with(|| PowerEntry {
                    id: d.participant_id,
                    power: StoragePower::from(0),
                    pub_key: PubKey::default(),
                });

            // Power deltas can't replace a key with the same key.
            // This also implicitly checks the key for emptiness on a new entry, because that is the
            // default.
            if pe.pub_key == d.signing_key {
                return Err(CertsError::UnchangedKey(j, pe.id));
            }

            if !d.power_delta.is_zero() {
                pe.power += &d.power_delta;
            }

            if !d.signing_key.is_empty() {
                // If we end up with no power, we shouldn't replace the key.
                // This condition will never be true for a new entry.
                if pe.power.is_zero() {
                    return Err(CertsError::RemovesAllPowerWithNewKey(j, pe.id));
                }
                pe.pub_key = d.signing_key.clone();
            }

            match pe.power.sign() {
                Sign::Minus => return Err(CertsError::NegativePower(j, pe.id)),
                Sign::NoSign => {
                    power_table_map.remove(&d.participant_id);
                }
                Sign::Plus => {
                    // Already inserted, nothing to do.
                }
            }
        }
    }

    let mut new_power_table: PowerEntries = power_table_map.into_values().collect();
    new_power_table.sort();
    Ok(new_power_table)
}

/// Create a power table diff between the two given power tables. It makes no assumptions about
/// order, but does assume that the power table entries are unique. The returned diff is sorted by
/// participant ID ascending.
pub fn make_power_table_diff(
    old_power_table: &PowerEntries,
    new_power_table: &PowerEntries,
) -> PowerTableDiff {
    let mut old_power_map: HashMap<ActorId, &PowerEntry> =
        old_power_table.iter().map(|e| (e.id, e)).collect();

    let mut diff = PowerTableDiff::new();

    for new_entry in new_power_table.iter() {
        let mut delta = PowerTableDelta {
            participant_id: new_entry.id,
            power_delta: StoragePower::from(0),
            signing_key: PubKey::default(),
        };

        let delta = match old_power_map.remove(&new_entry.id) {
            Some(old_entry) => {
                delta.power_delta = &new_entry.power - &old_entry.power;
                if new_entry.pub_key != old_entry.pub_key {
                    delta.signing_key = new_entry.pub_key.clone();
                }
                delta
            }
            None => {
                delta.power_delta = new_entry.power.clone();
                delta.signing_key = new_entry.pub_key.clone();
                delta
            }
        };

        if !delta.is_zero() {
            diff.push(delta);
        }
    }

    for old_entry in old_power_map.values() {
        diff.push(PowerTableDelta {
            participant_id: old_entry.id,
            power_delta: old_entry.power.clone().neg(),
            signing_key: PubKey::default(),
        });
    }

    diff.sort_by_key(|delta| delta.participant_id);
    diff
}

/// Verifies the signature of a finality certificate
fn verify_signature(
    verifier: &impl Verifier,
    network: &NetworkName,
    cert: &FinalityCertificate,
    power_table: &PowerEntries,
) -> Result<()> {
    let (scaled_powers, scaled_total) = power_table
        .scaled()
        .map_err(|e| CertsError::SerializationError(e.to_string()))?;

    let signers: Vec<u64> = cert.signers.iter().collect();
    let signer_scaled_total =
        signer_scaled_total(cert.gpbft_instance, power_table, &scaled_powers, &signers)?;
    if !is_strong_quorum(signer_scaled_total, scaled_total) {
        return Err(CertsError::InsufficientPower {
            instance: cert.gpbft_instance,
            signer_power: signer_scaled_total,
            total_power: scaled_total,
        });
    }

    // Construct the payload for signature verification
    let payload = Payload {
        instance: cert.gpbft_instance,
        round: 0,
        step: Phase::Decide,
        supplemental_data: cert.supplemental_data.clone(),
        value: cert.ec_chain.clone(),
    };

    // Encode the payload for signing
    let payload_bytes = payload.serialize_for_signing(network);

    // Extract public keys for signers
    let signers_pk: Vec<PubKey> = signers
        .iter()
        .map(|&index| power_table[index as usize].pub_key.clone())
        .collect();

    // Verify the aggregate signature
    let res = verifier
        .verify_aggregate(&payload_bytes, &cert.signature, &signers_pk)
        .map_err(|e| CertsError::SignatureVerificationFailed {
            instance: cert.gpbft_instance,
            error: e.to_string(),
        });

    // Temporarily silencing verification errors
    // The current BDN implementation uses standard BLS aggregation, causing verification to fail.
    // This logging allows development to continue.
    // TODO: Remove this workaround once BDN is implemented
    if let Err(err) = res {
        println!("WARN: {}", err);
    }

    Ok(())
}

/// Validates a sequence of finality certificates.
///
/// This function checks the validity of a series of finality certificates, ensuring they form a
/// consistent chain and that the power table changes are correctly applied and verified.
///
/// # Arguments
/// * `verifier` - The signature verifier implementation
/// * `network` - The network name
/// * `prev_power_table` - The initial power table
/// * `next_instance` - The expected next instance number
/// * `base` - The optional base tipset
/// * `certs` - The sequence of finality certificates to validate
///
/// # Returns
/// A Result containing a tuple of:
/// * The next instance number
/// * The validated ECChain
/// * The final power table after applying all changes
///
/// # Errors
/// Returns a `CertsError` if any validation step fails, including instance mismatches,
/// invalid certificates, power table inconsistencies, or serialization errors.
///
#[allow(unused)]
pub fn validate_finality_certificates<'a>(
    verifier: &impl Verifier,
    network: &NetworkName,
    prev_power_table: PowerEntries,
    mut next_instance: u64,
    mut base: Option<&'a Tipset>,
    certs: &'a [FinalityCertificate],
) -> Result<(u64, ECChain, PowerEntries)> {
    let mut chain: Option<ECChain> = None;
    let mut current_power_table = prev_power_table;

    for cert in certs {
        if cert.gpbft_instance != next_instance {
            return Err(CertsError::InstanceMismatch {
                expected: next_instance,
                actual: cert.gpbft_instance,
            });
        }

        // Basic sanity checks
        if let Err(e) = cert.ec_chain.validate() {
            return Err(CertsError::InvalidFinalityCertificate(
                cert.gpbft_instance,
                e,
            ));
        }

        if cert.ec_chain.is_empty() {
            return Err(CertsError::EmptyFinalityCertificate(cert.gpbft_instance));
        }

        // Validate base tipset if specified
        if base.is_some() && base != cert.ec_chain.base() {
            return Err(CertsError::BaseTipsetMismatch(cert.gpbft_instance));
        }

        // Verify the certificate signature
        verify_signature(verifier, network, cert, &current_power_table)?;

        // Compute new power table and validate
        let new_power_table =
            apply_power_table_diffs(&current_power_table, &[&cert.power_table_delta])?;

        let bytes = new_power_table.serialize_cbor();
        let power_table_cid = cid_from_bytes(&bytes);

        if cert.supplemental_data.power_table != power_table_cid {
            return Err(CertsError::IncorrectPowerDiff {
                instance: cert.gpbft_instance,
                expected: power_table_cid.into(),
                actual: cert.supplemental_data.power_table.into(),
            });
        }

        next_instance += 1;
        chain = match (chain, cert.ec_chain.has_suffix()) {
            (None, _) => {
                // First certificate - use its full chain as starting point
                Some(ECChain::new_unvalidated(cert.ec_chain.to_vec()))
            }
            (Some(existing), false) => {
                // No new tipsets, keep existing chain
                Some(existing)
            }
            (Some(existing), true) => {
                // Extend existing chain with new suffix tipsets
                existing.extend(
                    &cert
                        .ec_chain
                        .suffix()
                        .iter()
                        .map(|ts| ts.key.clone())
                        .collect::<Vec<_>>(),
                )
            }
        };

        current_power_table = new_power_table;
        base = cert.ec_chain.head();
    }

    Ok((
        next_instance,
        chain.ok_or(CertsError::EmptyChain)?,
        current_power_table,
    ))
}

/// Calculate total signers power.
fn signer_scaled_total(
    instance: u64,
    power_table: &PowerEntries,
    scaled_power: &[i64],
    signer_indices: &[u64],
) -> Result<i64> {
    let mut total_signer_power = 0;

    for &index in signer_indices {
        let idx = index as usize;

        // Validate signer index is in bounds
        if idx >= power_table.len() {
            return Err(CertsError::SignerIndexOutOfBounds {
                instance,
                signer_index: idx,
                power_table_size: power_table.len(),
            });
        }

        let scaled_power = scaled_power[idx];

        // Check that signer has non-zero effective power
        if scaled_power == 0 {
            return Err(CertsError::ZeroEffectivePower {
                instance,
                signer_id: power_table[idx].id,
            });
        }

        total_signer_power += scaled_power;
    }

    Ok(total_signer_power)
}

#[cfg(test)]
mod tests {
    use super::*;
    use filecoin_f3_gpbft::chain::Tipset;
    use filecoin_f3_gpbft::test_utils::powertable_cid;
    use filecoin_f3_gpbft::{Cid, Payload};
    use std::str::FromStr;

    fn create_mock_justification(phase: Phase, cid: &str) -> Justification {
        let base_tipset = Tipset {
            epoch: 1,
            key: vec![1, 2, 3],
            power_table: powertable_cid(),
            commitments: keccak_hash::H256::zero(),
        };

        let additional_tipset = Tipset {
            epoch: 2,
            key: vec![4, 5, 6],
            power_table: powertable_cid(),
            commitments: keccak_hash::H256::zero(),
        };

        let ec_chain = ECChain::new(base_tipset, vec![additional_tipset]).unwrap();

        Justification {
            vote: Payload {
                instance: 1,
                round: 0,
                phase,
                supplemental_data: SupplementalData {
                    commitments: keccak_hash::H256::zero(),
                    power_table: Cid::from_str(cid).unwrap(),
                },
                value: ec_chain,
            },
            signers: BitField::new(),
            signature: vec![7, 8, 9],
        }
    }

    #[test]
    fn test_power_table_delta_is_zero() {
        let zero_delta = PowerTableDelta {
            participant_id: 1,
            power_delta: StoragePower::from(0),
            signing_key: PubKey::default(),
        };
        assert!(zero_delta.is_zero());

        let non_zero_power_delta = PowerTableDelta {
            participant_id: 1,
            power_delta: StoragePower::from(100),
            signing_key: PubKey::default(),
        };
        assert!(!non_zero_power_delta.is_zero());

        let non_zero_key_delta = PowerTableDelta {
            participant_id: 1,
            power_delta: StoragePower::from(0),
            signing_key: PubKey::new(vec![1, 2, 3]),
        };
        assert!(!non_zero_key_delta.is_zero());
    }

    #[test]
    fn test_finality_certificate_new_success() {
        let power_delta = PowerTableDiff::new();
        let justification = create_mock_justification(Phase::Decide, &powertable_cid().to_string());

        let result = FinalityCertificate::new(power_delta, &justification);
        assert!(result.is_ok());

        let cert = result.unwrap();
        assert_eq!(cert.gpbft_instance, justification.vote.instance);
        assert_eq!(cert.ec_chain, justification.vote.value);
        assert_eq!(cert.supplemental_data, justification.vote.supplemental_data);
        assert_eq!(cert.signers, justification.signers);
        assert_eq!(cert.signature, justification.signature);
    }

    #[test]
    fn test_finality_certificate_new_wrong_phase() {
        let power_delta = PowerTableDiff::new();
        let justification = create_mock_justification(Phase::Commit, &powertable_cid().to_string());

        let result = FinalityCertificate::new(power_delta, &justification);
        assert!(result.is_err());
        assert_eq!(
            result.unwrap_err(),
            CertsError::InvalidJustificationVotePhase {
                expected: Phase::Decide,
                actual: Phase::Commit
            }
        );
    }

    #[test]
    fn test_finality_certificate_new_wrong_round() {
        let power_delta = PowerTableDiff::new();
        let mut justification =
            create_mock_justification(Phase::Decide, &powertable_cid().to_string());
        justification.vote.round = 1;

        let result = FinalityCertificate::new(power_delta, &justification);
        assert!(result.is_err());
        assert_eq!(
            result.unwrap_err(),
            CertsError::InvalidRound {
                expected: 0,
                actual: 1
            }
        );
    }

    // It makes no sense that ECChain can be empty. Perhaps this warrants a discussion.
    #[test]
    fn test_finality_certificate_new_empty_value() {
        let power_delta = PowerTableDiff::new();
        let mut justification =
            create_mock_justification(Phase::Decide, &powertable_cid().to_string());
        justification.vote.value = ECChain::new_unvalidated(Vec::new());

        let result = FinalityCertificate::new(power_delta, &justification);
        assert!(result.is_err());
        assert_eq!(result.unwrap_err(), CertsError::BottomDecision(1));
    }

    #[test]
    fn test_make_power_table_diff() {
        let old_power_table = vec![
            PowerEntry {
                id: 1,
                power: StoragePower::from(100),
                pub_key: PubKey::new(vec![1, 2, 3]),
            },
            PowerEntry {
                id: 2,
                power: StoragePower::from(200),
                pub_key: PubKey::new(vec![4, 5, 6]),
            },
        ];
        let new_power_table = vec![
            PowerEntry {
                id: 1,
                power: StoragePower::from(150),
                pub_key: PubKey::new(vec![1, 2, 3]),
            },
            PowerEntry {
                id: 3,
                power: StoragePower::from(300),
                pub_key: PubKey::new(vec![7, 8, 9]),
            },
        ];

        let diff = make_power_table_diff(
            &PowerEntries(old_power_table),
            &PowerEntries(new_power_table),
        );

        assert_eq!(diff.len(), 3);
        assert_eq!(diff[0].participant_id, 1);
        assert_eq!(diff[0].power_delta, StoragePower::from(50));
        assert!(diff[0].signing_key.is_empty());
        assert_eq!(diff[1].participant_id, 2);
        assert_eq!(diff[1].power_delta, StoragePower::from(-200));
        assert!(diff[1].signing_key.is_empty());
        assert_eq!(diff[2].participant_id, 3);
        assert_eq!(diff[2].power_delta, StoragePower::from(300));
        assert_eq!(diff[2].signing_key, PubKey::new(vec![7, 8, 9]));
    }

    #[test]
    fn test_apply_power_table_diffs() {
        let prev_power_table = vec![
            PowerEntry {
                id: 1,
                power: StoragePower::from(100),
                pub_key: PubKey::new(vec![1, 2, 3]),
            },
            PowerEntry {
                id: 2,
                power: StoragePower::from(200),
                pub_key: PubKey::new(vec![4, 5, 6]),
            },
        ];
        let diff_one = vec![
            PowerTableDelta {
                participant_id: 1,
                power_delta: StoragePower::from(50),
                signing_key: PubKey::default(),
            },
            PowerTableDelta {
                participant_id: 3,
                power_delta: StoragePower::from(300),
                signing_key: PubKey::new(vec![7, 8, 9]),
            },
        ];

        let diff_two = vec![PowerTableDelta {
            participant_id: 2,
            power_delta: StoragePower::from(-200),
            signing_key: PubKey::default(),
        }];

        let diffs = vec![&diff_one, &diff_two];

        let result = apply_power_table_diffs(&PowerEntries(prev_power_table), &diffs).unwrap();

        assert_eq!(result.len(), 2);
        assert_eq!(result[0].id, 3);
        assert_eq!(result[0].power, StoragePower::from(300));
        assert_eq!(result[0].pub_key, PubKey::new(vec![7, 8, 9]));
        assert_eq!(result[1].id, 1);
        assert_eq!(result[1].power, StoragePower::from(150));
        assert_eq!(result[1].pub_key, PubKey::new(vec![1, 2, 3]));
    }

    #[derive(Debug)]
    struct MockVerifier;

    #[derive(Debug, thiserror::Error)]
    #[error("Mock verifier error")]
    struct MockVerifierError;

    #[allow(unused)]
    impl Verifier for MockVerifier {
        type Error = MockVerifierError;

        fn verify(
            &self,
            pub_key: &PubKey,
            msg: &[u8],
            sig: &[u8],
        ) -> std::result::Result<(), Self::Error> {
            todo!()
        }

        fn aggregate(
            &self,
            pub_keys: &[PubKey],
            sigs: &[Vec<u8>],
        ) -> std::result::Result<Vec<u8>, Self::Error> {
            todo!()
        }

        fn verify_aggregate(
            &self,
            payload: &[u8],
            agg_sig: &[u8],
            signers: &[PubKey],
        ) -> std::result::Result<(), Self::Error> {
            todo!()
        }
    }

    #[test]
    fn test_validate_finality_certificates_success() -> anyhow::Result<()> {
        let initial_power_table = vec![
            PowerEntry {
                id: 1,
                power: StoragePower::from(100),
                pub_key: PubKey::new(vec![1, 2, 3]),
            },
            PowerEntry {
                id: 2,
                power: StoragePower::from(200),
                pub_key: PubKey::new(vec![4, 5, 6]),
            },
        ];

        let mut certs = Vec::new();
        for i in 1..=1 {
            let power_delta = PowerTableDiff::new();
            let mut justification = create_mock_justification(
                Phase::Decide,
                "bafy2bzacecqu3blsvc67mqnva7qlfqlmm3euqtq7fn272smgyaa4ev7dnbxru",
            );
            justification.vote.instance = i;
            let cert = FinalityCertificate::new(power_delta, &justification)?;
            certs.push(cert);
        }

        let result = validate_finality_certificates(
            &MockVerifier,
            &"test_network".to_string(),
            PowerEntries(initial_power_table.clone()),
            1,
            None,
            &certs,
        )?;

        let (next_instance, _, current_power_table) = result;

        assert_eq!(next_instance, 2);
        let mut initial_power_table = PowerEntries(initial_power_table);
        initial_power_table.sort();
        assert_eq!(current_power_table, initial_power_table);

        Ok(())
    }

    #[test]
    fn test_validate_finality_certificates_empty() -> anyhow::Result<()> {
        let initial_power_table = vec![
            PowerEntry {
                id: 1,
                power: StoragePower::from(100),
                pub_key: PubKey::new(vec![1, 2, 3]),
            },
            PowerEntry {
                id: 2,
                power: StoragePower::from(200),
                pub_key: PubKey::new(vec![4, 5, 6]),
            },
        ];
        let base_tipset = Tipset {
            epoch: 1,
            key: vec![1, 2, 3],
            power_table: powertable_cid(),
            commitments: keccak_hash::H256::zero(),
        };

        let certs = Vec::new();

        let result = validate_finality_certificates(
            &MockVerifier,
            &"test_network".to_string(),
            PowerEntries(initial_power_table.clone()),
            1,
            Some(&base_tipset),
            &certs,
        );

        assert!(matches!(result, Err(CertsError::EmptyChain)));

        Ok(())
    }

    #[test]
    fn test_validate_finality_certificates_non_consecutive() -> anyhow::Result<()> {
        let mut certs = Vec::new();
        for i in [1, 3, 4] {
            let power_delta = PowerTableDiff::new();
            let mut justification = create_mock_justification(
                Phase::Decide,
                "bafy2bzacebc3bt6cedhoyw34drrmjvazhu4oj25er2ebk4u445pzycvq4ta4a",
            );
            justification.vote.instance = i;
            let cert = FinalityCertificate::new(power_delta, &justification)?;
            certs.push(cert);
        }

        let result = validate_finality_certificates(
            &MockVerifier,
            &"test_network".to_string(),
            PowerEntries(Vec::new()),
            1,
            None,
            &certs,
        );

        assert!(matches!(result, Err(CertsError::InstanceMismatch { .. })));

        Ok(())
    }

    #[test]
    fn test_validate_finality_certificates_base_mismatch() -> anyhow::Result<()> {
        let power_delta = PowerTableDiff::new();
        let justification = create_mock_justification(Phase::Decide, &powertable_cid().to_string());
        let cert = FinalityCertificate::new(power_delta, &justification)?;

        let mismatched_base = Tipset {
            epoch: 2,
            key: vec![4, 5, 6],
            power_table: powertable_cid(),
            commitments: keccak_hash::H256::zero(),
        };

        let result = validate_finality_certificates(
            &MockVerifier,
            &"test_network".to_string(),
            PowerEntries(Vec::new()),
            1,
            Some(&mismatched_base),
            &[cert],
        );

        assert!(matches!(result, Err(CertsError::BaseTipsetMismatch(_))));

        Ok(())
    }

    #[test]
    fn test_validate_finality_certificates_invalid_ec_chain() -> anyhow::Result<()> {
        let initial_power_table = vec![
            PowerEntry {
                id: 1,
                power: StoragePower::from(100),
                pub_key: PubKey::new(vec![1, 2, 3]),
            },
            PowerEntry {
                id: 2,
                power: StoragePower::from(200),
                pub_key: PubKey::new(vec![4, 5, 6]),
            },
        ];

        let base_tipset = Tipset {
            epoch: 1,
            key: vec![1, 2, 3],
            power_table: powertable_cid(),
            commitments: keccak_hash::H256::zero(),
        };

        let power_delta = PowerTableDiff::new();
        let mut justification =
            create_mock_justification(Phase::Decide, &powertable_cid().to_string());

        // Create an invalid ECChain (empty in this case)
        justification.vote.value = ECChain::new_unvalidated(vec![Tipset::default()]);

        let invalid_cert = FinalityCertificate::new(power_delta, &justification)?;

        let result = validate_finality_certificates(
            &MockVerifier,
            &"test_network".to_string(),
            PowerEntries(initial_power_table),
            1,
            Some(&base_tipset),
            &[invalid_cert],
        );

        assert!(matches!(
            result,
            Err(CertsError::InvalidFinalityCertificate(_, _))
        ));

        Ok(())
    }

    #[test]
    fn test_validate_finality_certificates_empty_ec_chain() -> anyhow::Result<()> {
        let initial_power_table = vec![
            PowerEntry {
                id: 1,
                power: StoragePower::from(100),
                pub_key: PubKey::new(vec![1, 2, 3]),
            },
            PowerEntry {
                id: 2,
                power: StoragePower::from(200),
                pub_key: PubKey::new(vec![4, 5, 6]),
            },
        ];
        let base_tipset = Tipset {
            epoch: 1,
            key: vec![1, 2, 3],
            power_table: powertable_cid(),
            commitments: keccak_hash::H256::zero(),
        };

        let cert_with_empty_ec_chain = FinalityCertificate::default();

        let result = validate_finality_certificates(
            &MockVerifier,
            &"test_network".to_string(),
            PowerEntries(initial_power_table),
            0,
            Some(&base_tipset),
            &[cert_with_empty_ec_chain],
        );

        // println!("Result: {}", result.unwrap_err());
        assert!(matches!(
            result,
            Err(CertsError::EmptyFinalityCertificate(_))
        ));

        Ok(())
    }

    #[test]
    fn test_validate_finality_certificates_incorrect_power_diff() -> anyhow::Result<()> {
        let initial_power_table = vec![
            PowerEntry {
                id: 1,
                power: StoragePower::from(100),
                pub_key: PubKey::new(vec![1, 2, 3]),
            },
            PowerEntry {
                id: 2,
                power: StoragePower::from(200),
                pub_key: PubKey::new(vec![4, 5, 6]),
            },
        ];
        let base_tipset = Tipset {
            epoch: 1,
            key: vec![1, 2, 3],
            power_table: powertable_cid(),
            commitments: keccak_hash::H256::zero(),
        };

        let incorrect_power_delta = vec![PowerTableDelta {
            participant_id: 3, // Non-existent participant
            power_delta: StoragePower::from(50),
            signing_key: PubKey::new(vec![7, 8, 9]),
        }];

        let justification = create_mock_justification(Phase::Decide, &powertable_cid().to_string());
        let cert_with_incorrect_power_diff =
            FinalityCertificate::new(incorrect_power_delta, &justification)?;

        let result = validate_finality_certificates(
            &MockVerifier,
            &"test_network".to_string(),
            PowerEntries(initial_power_table),
            1,
            Some(&base_tipset),
            &[cert_with_incorrect_power_diff],
        );

        assert!(matches!(result, Err(CertsError::IncorrectPowerDiff { .. })));

        Ok(())
    }

    #[test]
    fn test_validate_finality_certificates_empty_vec() -> anyhow::Result<()> {
        let initial_power_table = vec![
            PowerEntry {
                id: 1,
                power: StoragePower::from(100),
                pub_key: PubKey::new(vec![1, 2, 3]),
            },
            PowerEntry {
                id: 2,
                power: StoragePower::from(200),
                pub_key: PubKey::new(vec![4, 5, 6]),
            },
        ];
        let base_tipset = Tipset {
            epoch: 1,
            key: vec![1, 2, 3],
            power_table: powertable_cid(),
            commitments: keccak_hash::H256::zero(),
        };

        let certs = Vec::new();

        let result = validate_finality_certificates(
            &MockVerifier,
            &"test_network".to_string(),
            PowerEntries(initial_power_table),
            1,
            Some(&base_tipset),
            &certs,
        );

        assert!(matches!(result, Err(CertsError::EmptyChain)));

        Ok(())
    }
}<|MERGE_RESOLUTION|>--- conflicted
+++ resolved
@@ -28,13 +28,8 @@
 use filecoin_f3_gpbft::api::Verifier;
 pub use filecoin_f3_gpbft::chain::Tipset;
 use filecoin_f3_gpbft::{
-<<<<<<< HEAD
     cid_from_bytes, is_strong_quorum, ActorId, BitField, ECChain, Justification, NetworkName,
     Payload, Phase, PowerEntries, PowerEntry, PubKey, Sign, StoragePower, SupplementalData, Zero,
-=======
-    ActorId, BitField, ECChain, Justification, NetworkName, Phase, PowerEntries, PowerEntry,
-    PubKey, Sign, StoragePower, SupplementalData, Zero, cid_from_bytes, to_vec_cbor,
->>>>>>> ed7fad4e
 };
 use std::ops::Neg;
 
